package com.github.gtache.settings;

import com.github.gtache.PluginMain;
import com.github.gtache.ServerDefinitionExtensionPoint;
import com.github.gtache.Utils;
import com.intellij.openapi.components.PersistentStateComponent;
import com.intellij.openapi.components.ServiceManager;
import com.intellij.openapi.components.State;
import com.intellij.openapi.components.Storage;
import com.intellij.openapi.diagnostic.Logger;
import com.intellij.util.xmlb.XmlSerializerUtil;
import org.jetbrains.annotations.Nullable;

import java.util.HashMap;
import java.util.Map;

@State(name = "LSPState", storages = @Storage(id = "LSPState", file = "LSPState.xml"))

/**
 * Class representing the state of the LSP settings
 */
public class LSPState implements PersistentStateComponent<LSPState> {

    private static final Logger LOG = Logger.getInstance(LSPState.class);


<<<<<<< HEAD
    public Map<String, String[]> extToServ = new HashMap<>(); //Must be public to be saved

    public LSPState() {
    }
=======
    @SuppressWarnings("WeakerAccess")
    public Map<String, String> extToServ = new HashMap<>(); //Must be public to be saved
>>>>>>> ea0de80c

    @Nullable
    public static LSPState getInstance() {
        return ServiceManager.getService(LSPState.class);
    }

    public String getFirstExt() {
<<<<<<< HEAD
        final Map.Entry<String, String[]> entry = extToServ.isEmpty() ? null : extToServ.entrySet().iterator().next();
        return entry == null ? "" : entry.getKey();
    }

    public ServerDefinitionExtensionPoint getFirstServerDefinition() {
        final Map.Entry<String, String[]> entry = extToServ.isEmpty() ? null : extToServ.entrySet().iterator().next();
        return entry == null ? null : Utils.arrayToServerDefinitionExtensionPoint(entry.getValue());
=======
        final Map.Entry<String, String> entry = extToServ.isEmpty() ? null : extToServ.entrySet().iterator().next();
        return (entry == null) ? "" : entry.getKey();
    }

    public String getFirstServ() {
        final Map.Entry<String, String> entry = extToServ.isEmpty() ? null : extToServ.entrySet().iterator().next();
        return (entry == null) ? "" : entry.getValue();
>>>>>>> ea0de80c
    }

    public Map<String, ServerDefinitionExtensionPoint> getExtToServ() {
        return Utils.arrayMapToServerDefinitionExtensionPointMap(extToServ);
    }

    public void setExtToServ(final Map<String, ServerDefinitionExtensionPoint> extToServ) {
        this.extToServ = Utils.serverDefinitionExtensionPointMapToArrayMap(extToServ);
    }

    @Nullable
    @Override
    public LSPState getState() {
        return this;
    }

    @Override
    public void loadState(final LSPState lspState) {
        LOG.info("State loaded");
        XmlSerializerUtil.copyBean(lspState, this);
        PluginMain.setExtToServerDefinition(Utils.arrayMapToServerDefinitionExtensionPointMap(extToServ));
    }

}<|MERGE_RESOLUTION|>--- conflicted
+++ resolved
@@ -24,15 +24,10 @@
     private static final Logger LOG = Logger.getInstance(LSPState.class);
 
 
-<<<<<<< HEAD
     public Map<String, String[]> extToServ = new HashMap<>(); //Must be public to be saved
 
     public LSPState() {
     }
-=======
-    @SuppressWarnings("WeakerAccess")
-    public Map<String, String> extToServ = new HashMap<>(); //Must be public to be saved
->>>>>>> ea0de80c
 
     @Nullable
     public static LSPState getInstance() {
@@ -40,7 +35,6 @@
     }
 
     public String getFirstExt() {
-<<<<<<< HEAD
         final Map.Entry<String, String[]> entry = extToServ.isEmpty() ? null : extToServ.entrySet().iterator().next();
         return entry == null ? "" : entry.getKey();
     }
@@ -48,15 +42,6 @@
     public ServerDefinitionExtensionPoint getFirstServerDefinition() {
         final Map.Entry<String, String[]> entry = extToServ.isEmpty() ? null : extToServ.entrySet().iterator().next();
         return entry == null ? null : Utils.arrayToServerDefinitionExtensionPoint(entry.getValue());
-=======
-        final Map.Entry<String, String> entry = extToServ.isEmpty() ? null : extToServ.entrySet().iterator().next();
-        return (entry == null) ? "" : entry.getKey();
-    }
-
-    public String getFirstServ() {
-        final Map.Entry<String, String> entry = extToServ.isEmpty() ? null : extToServ.entrySet().iterator().next();
-        return (entry == null) ? "" : entry.getValue();
->>>>>>> ea0de80c
     }
 
     public Map<String, ServerDefinitionExtensionPoint> getExtToServ() {
