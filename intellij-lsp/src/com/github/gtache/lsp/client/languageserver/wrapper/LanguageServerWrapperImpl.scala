/* Adapted from lsp4e */
package com.github.gtache.lsp.client.languageserver.wrapper

import java.io._
import java.net.URI
import java.util.concurrent._
import java.util.{Date, Scanner}

import com.github.gtache.lsp.client.languageserver.requestmanager.{RequestManager, SimpleRequestManager}
import com.github.gtache.lsp.client.languageserver.serverdefinition.LanguageServerDefinition
import com.github.gtache.lsp.client.languageserver.{LSPServerStatusWidget, ServerOptions, ServerStatus}
import com.github.gtache.lsp.client.{DynamicRegistrationMethods, LanguageClientImpl}
import com.github.gtache.lsp.editor.EditorEventManager
import com.github.gtache.lsp.editor.listeners.{DocumentListenerImpl, EditorMouseListenerImpl, EditorMouseMotionListenerImpl, SelectionListenerImpl}
import com.github.gtache.lsp.requests.{Timeout, Timeouts}
import com.github.gtache.lsp.settings.LSPState
import com.github.gtache.lsp.settings.server.LSPConfiguration
import com.github.gtache.lsp.utils.{ApplicationUtils, FileUtils, LSPException}
import com.intellij.openapi.diagnostic.Logger
import com.intellij.openapi.editor.Editor
import com.intellij.openapi.fileEditor.{FileEditorManager, TextEditor}
import com.intellij.openapi.project.Project
import com.intellij.openapi.ui.Messages
import org.eclipse.lsp4j._
import org.eclipse.lsp4j.jsonrpc.ResponseErrorException
import org.eclipse.lsp4j.jsonrpc.messages.{Either, Message, ResponseErrorCode, ResponseMessage}
import org.eclipse.lsp4j.launch.LSPLauncher
import org.eclipse.lsp4j.services.LanguageServer
import org.jetbrains.annotations.Nullable

import scala.collection.concurrent.TrieMap
import scala.collection.mutable

object LanguageServerWrapperImpl {
  private val uriToLanguageServerWrapper: mutable.Map[(String, String), LanguageServerWrapper] = TrieMap()

  /**
    * @param uri A file uri
    * @return The wrapper for the given uri, or None
    */
  def forUri(uri: String, project: Project): Option[LanguageServerWrapper] = {
    uriToLanguageServerWrapper.get(uri, FileUtils.projectToUri(project))
  }

  /**
    * @param editor An editor
    * @return The wrapper for the given editor, or None
    */
  def forEditor(editor: Editor): Option[LanguageServerWrapper] = {
    uriToLanguageServerWrapper.get((FileUtils.editorToURIString(editor), FileUtils.editorToProjectFolderUri(editor)))
  }
}

/**
  * The implementation of a LanguageServerWrapper (specific to a serverDefinition and a project)
  *
  * @param serverDefinition The serverDefinition
  * @param project          The project
  */
class LanguageServerWrapperImpl(val serverDefinition: LanguageServerDefinition, val project: Project) extends LanguageServerWrapper {

  import LanguageServerWrapperImpl._
  import ServerStatus._

  private val toConnect: mutable.Set[Editor] = mutable.Set()
  private val rootPath = project.getBasePath
  private val connectedEditors: mutable.Map[String, EditorEventManager] = mutable.HashMap()
  private val LOG: Logger = Logger.getInstance(classOf[LanguageServerWrapperImpl])
  private val statusWidget: LSPServerStatusWidget = LSPServerStatusWidget.createWidgetFor(this)
  private val registrations: mutable.Map[String, DynamicRegistrationMethods] = mutable.HashMap()
  private var crashCount = 0
  @volatile private var alreadyShownTimeout = false
  @volatile private var alreadyShownCrash = false
  @volatile private var status: ServerStatus = ServerStatus.STOPPED
  private var languageServer: LanguageServer = _
  private var client: LanguageClientImpl = _
  private var requestManager: RequestManager = _
  private var initializeResult: InitializeResult = _
  private var launcherFuture: Future[_] = _
  private var initializeFuture: CompletableFuture[InitializeResult] = _
  private var capabilitiesAlreadyRequested = false
  private var initializeStartTime = 0L
  private var errLogThread: Thread = _
  private var configuration: LSPConfiguration = _

  override def getServerDefinition: LanguageServerDefinition = serverDefinition

  /**
    * @return if the server supports willSaveWaitUntil
    */
  def isWillSaveWaitUntil: Boolean = {
    val capabilities = getServerCapabilities.getTextDocumentSync
    if (capabilities.isLeft) {
      false
    } else {
      capabilities.getRight.getWillSaveWaitUntil
    }
  }

  def getAllPotentialEditors: Seq[Editor] = {
    FileUtils.getAllOpenedEditors(project).filter(e => serverDefinition.getMappedExtensions.contains(FileUtils.extFromEditor(e)))
  }

  /**
    * Warning: this is a long running operation
    *
    * @return the languageServer capabilities, or null if initialization job didn't complete
    */
  @Nullable override def getServerCapabilities: ServerCapabilities = {
    if (this.initializeResult != null) this.initializeResult.getCapabilities else {
      try {
        start()
        if (this.initializeFuture != null) this.initializeFuture.get(if (capabilitiesAlreadyRequested) 0 else Timeout.INIT_TIMEOUT, TimeUnit.MILLISECONDS)
        notifySuccess(Timeouts.INIT)
      } catch {
        case e: TimeoutException =>
          notifyFailure(Timeouts.INIT)
          val msg = "LanguageServer for definition\n " + serverDefinition + "\nnot initialized after " + Timeout.INIT_TIMEOUT / 1000 + "s\nCheck settings"
          LOG.warn(msg, e)
          ApplicationUtils.invokeLater(() => if (!alreadyShownTimeout) {
            Messages.showErrorDialog(msg, "LSP error")
            alreadyShownTimeout = true
          })
          stop()

        case e@(_: IOException | _: InterruptedException | _: ExecutionException) =>
          LOG.warn(e)
          stop()
      }
      this.capabilitiesAlreadyRequested = true
      if (initializeResult != null) this.initializeResult.getCapabilities
      else null
    }
  }

  override def notifyResult(timeout: Timeouts, success: Boolean): Unit = {
    statusWidget.notifyResult(timeout, success)
  }

  /**
    * Returns the EditorEventManager for a given uri
    *
    * @param uri the URI as a string
    * @return the EditorEventManager (or null)
    */
  override def getEditorManagerFor(uri: String): EditorEventManager = {
    connectedEditors.get(uri).orNull
  }

  /**
    * @return The request manager for this wrapper
    */
  override def getRequestManager: RequestManager = {
    requestManager
  }

  /**
    * @return whether the underlying connection to language languageServer is still active
    */
  override def isActive: Boolean = this.launcherFuture != null && !this.launcherFuture.isDone && !this.launcherFuture.isCancelled && !alreadyShownTimeout && !alreadyShownCrash

  /**
    * Connects an editor to the languageServer
    *
    * @param editor the editor
    */
  @throws[IOException]
  override def connect(editor: Editor): Unit = {
    if (editor == null) {
      LOG.warn("editor is null for " + serverDefinition)
    } else {
      val uri = FileUtils.editorToURIString(editor)
      uriToLanguageServerWrapper.synchronized {
        uriToLanguageServerWrapper.put((uri, FileUtils.editorToProjectFolderUri(editor)), this)
      }
      if (!this.connectedEditors.contains(uri)) {
        start()
        if (this.initializeFuture != null) {
          val capabilities = getServerCapabilities
          if (capabilities != null) {
            initializeFuture.thenRun(() => {
              if (!this.connectedEditors.contains(uri)) {
                try {
                  val syncOptions: Either[TextDocumentSyncKind, TextDocumentSyncOptions] = if (capabilities == null) null else capabilities.getTextDocumentSync
                  var syncKind: TextDocumentSyncKind = null
                  if (syncOptions != null) {
                    if (syncOptions.isRight) syncKind = syncOptions.getRight.getChange
                    else if (syncOptions.isLeft) syncKind = syncOptions.getLeft
                    val mouseListener = new EditorMouseListenerImpl
                    val mouseMotionListener = new EditorMouseMotionListenerImpl
                    val documentListener = new DocumentListenerImpl
                    val selectionListener = new SelectionListenerImpl
                    val serverOptions = ServerOptions(syncKind, capabilities.getCompletionProvider, capabilities.getSignatureHelpProvider,
                      capabilities.getCodeLensProvider, capabilities.getDocumentOnTypeFormattingProvider, capabilities.getDocumentLinkProvider,
                      capabilities.getExecuteCommandProvider, capabilities.getSemanticHighlighting)
                    val manager = new EditorEventManager(editor, mouseListener, mouseMotionListener, documentListener, selectionListener, requestManager, serverOptions, this)
                    mouseListener.setManager(manager)
                    mouseMotionListener.setManager(manager)
                    documentListener.setManager(manager)
                    selectionListener.setManager(manager)
                    manager.registerListeners()
                    this.connectedEditors.synchronized {
                      this.connectedEditors.put(uri, manager)
                    }
                    manager.documentOpened()
                    LOG.info("Created a manager for " + uri)
                    toConnect.remove(editor)
                    toConnect.foreach(e => connect(e))
                  }
                } catch {
                  case e: Exception => LOG.error(e)
                }
              }

            })
          } else {
            LOG.warn("Capabilities are null for " + serverDefinition)
          }
        } else {
          toConnect.synchronized {
            toConnect.add(editor)
          }
        }
      }
    }
  }

  /**
    * Disconnects an editor from the LanguageServer
    *
    * @param uri The uri of the editor
    */
  override def disconnect(uri: String): Unit = {
    this.connectedEditors.synchronized {
      uriToLanguageServerWrapper.synchronized {
        this.connectedEditors.remove(uri).foreach({ e =>
          uriToLanguageServerWrapper.remove((uri, FileUtils.projectToUri(project)))
          e.removeListeners()
          e.documentClosed()
        })
      }
    }

    if (this.connectedEditors.isEmpty) stop()
  }

  override def stop(): Unit = {
    if (this.initializeFuture != null) {
      if (!this.initializeFuture.isCancelled) this.initializeFuture.cancel(true)
      this.initializeFuture = null
    }
    this.initializeResult = null
    this.capabilitiesAlreadyRequested = false
    if (this.languageServer != null) try {
      val shutdown: CompletableFuture[AnyRef] = this.languageServer.shutdown
      shutdown.get(Timeout.SHUTDOWN_TIMEOUT, TimeUnit.MILLISECONDS)
      notifySuccess(Timeouts.SHUTDOWN)
    } catch {
      case _: Exception =>
        notifyFailure(Timeouts.SHUTDOWN)
      // most likely closed externally
    }
    if (this.launcherFuture != null) {
<<<<<<< HEAD
      if (!launcherFuture.isCancelled) this.launcherFuture.cancel(true)
=======
      if (!this.launcherFuture.isCancelled) this.launcherFuture.cancel(true)
>>>>>>> 3f9851ec
      this.launcherFuture = null
    }
    if (this.serverDefinition != null) this.serverDefinition.stop(rootPath)
    connectedEditors.foreach(e => disconnect(e._1))
    this.languageServer = null
    setStatus(STOPPED)
    stopLoggingServerErrors()
  }

  /**
    * Checks if the wrapper is already connected to the document at the given path
    */
  override def isConnectedTo(location: String): Boolean = connectedEditors.contains(location)

  /**
    * @return the LanguageServer
    */
  @Nullable override def getServer: LanguageServer = {
    start()
    if (initializeFuture != null && !this.initializeFuture.isDone) this.initializeFuture.join
    this.languageServer
  }

  /**
    * Starts the LanguageServer
    */
  @throws[IOException]
  override def start(): Unit = {
    if (status == STOPPED || status == FAILED) {
      setStatus(STARTING)
      try {
        val (inputStream, outputStream) = serverDefinition.start(rootPath)
        startLoggingServerErrors()
        client = serverDefinition.createLanguageClient
        val initParams = new InitializeParams
        initParams.setRootUri(FileUtils.pathToUri(rootPath))
        val outWriter = getOutWriter

        val launcher =
          if (LSPState.getInstance().isLoggingServersOutput) LSPLauncher.createClientLauncher(client, inputStream, outputStream, false, outWriter)
          else LSPLauncher.createClientLauncher(client, inputStream, outputStream)

        this.languageServer = launcher.getRemoteProxy
        client.connect(languageServer, this)
        this.launcherFuture = launcher.startListening
        //TODO update capabilities when implemented
        val workspaceClientCapabilities = new WorkspaceClientCapabilities
        workspaceClientCapabilities.setApplyEdit(true)
        //workspaceClientCapabilities.setDidChangeConfiguration(new DidChangeConfigurationCapabilities)
        workspaceClientCapabilities.setDidChangeWatchedFiles(new DidChangeWatchedFilesCapabilities)
        workspaceClientCapabilities.setExecuteCommand(new ExecuteCommandCapabilities)
        val wec = new WorkspaceEditCapabilities
        //TODO set failureHandling and resourceOperations
        wec.setDocumentChanges(true)
        workspaceClientCapabilities.setWorkspaceEdit(wec)
        workspaceClientCapabilities.setSymbol(new SymbolCapabilities)
        workspaceClientCapabilities.setWorkspaceFolders(false)
        workspaceClientCapabilities.setConfiguration(false)
        val textDocumentClientCapabilities = new TextDocumentClientCapabilities
        textDocumentClientCapabilities.setCodeAction(new CodeActionCapabilities)
        //textDocumentClientCapabilities.setCodeLens(new CodeLensCapabilities)
        //textDocumentClientCapabilities.setColorProvider(new ColorProviderCapabilities)
        textDocumentClientCapabilities.setCompletion(new CompletionCapabilities(new CompletionItemCapabilities(true)))
        textDocumentClientCapabilities.setDefinition(new DefinitionCapabilities)
        textDocumentClientCapabilities.setDocumentHighlight(new DocumentHighlightCapabilities)
        //textDocumentClientCapabilities.setDocumentLink(new DocumentLinkCapabilities)
        //textDocumentClientCapabilities.setDocumentSymbol(new DocumentSymbolCapabilities)
        //textDocumentClientCapabilities.setFoldingRange(new FoldingRangeCapabilities)
        textDocumentClientCapabilities.setFormatting(new FormattingCapabilities)
        textDocumentClientCapabilities.setHover(new HoverCapabilities)
        //textDocumentClientCapabilities.setImplementation(new ImplementationCapabilities)
        textDocumentClientCapabilities.setOnTypeFormatting(new OnTypeFormattingCapabilities)
        textDocumentClientCapabilities.setRangeFormatting(new RangeFormattingCapabilities)
        textDocumentClientCapabilities.setReferences(new ReferencesCapabilities)
        textDocumentClientCapabilities.setRename(new RenameCapabilities)
        textDocumentClientCapabilities.setSemanticHighlightingCapabilities(new SemanticHighlightingCapabilities(false))
        textDocumentClientCapabilities.setSignatureHelp(new SignatureHelpCapabilities)
        textDocumentClientCapabilities.setSynchronization(new SynchronizationCapabilities(true, true, true))
        //textDocumentClientCapabilities.setTypeDefinition(new TypeDefinitionCapabilities)
        initParams.setCapabilities(new ClientCapabilities(workspaceClientCapabilities, textDocumentClientCapabilities, null))
        initParams.setInitializationOptions(this.serverDefinition.getInitializationOptions(URI.create(initParams.getRootUri)))
        initializeFuture = languageServer.initialize(initParams).thenApply((res: InitializeResult) => {
          initializeResult = res
          LOG.info("Got initializeResult for " + serverDefinition + " ; " + rootPath)
<<<<<<< HEAD
          requestManager = new SimpleRequestManager(this, languageServer, client, res.getCapabilities)
          requestManager.initialized(new InitializedParams()) //TODO That simple?
=======
>>>>>>> 3f9851ec
          setStatus(STARTED)
          requestManager = new SimpleRequestManager(this, languageServer, client, res.getCapabilities)
          requestManager.initialized(new InitializedParams())
          res
        })
        initializeStartTime = System.currentTimeMillis
      } catch {
        case e@(_: LSPException | _: IOException) =>
          LOG.warn(e)
          ApplicationUtils.invokeLater(() => Messages.showErrorDialog("Can't start server, please check settings\n" + e.getMessage, "LSP Error"))
          stop()
          setFailed()
      }
    }
  }

  override def restart(): Unit = {
    if (status == ServerStatus.STARTED || status == ServerStatus.STARTING) {
      stop()
    }
    getAllPotentialEditors.foreach(e => connect(e))
  }

  /**
    * @return The language ID that this wrapper is dealing with if defined in the content type mapping for the language languageServer
    */
  @Nullable override def getLanguageId(contentTypes: Array[String]): String = {
    if (contentTypes.exists(serverDefinition.getMappedExtensions.contains(_))) serverDefinition.id else null
  }

  override def logMessage(message: Message): Unit = {
    message match {
      case responseMessage: ResponseMessage if responseMessage.getError != null && (responseMessage.getId eq Integer.toString(ResponseErrorCode.RequestCancelled.getValue)) =>
        LOG.error(new ResponseErrorException(responseMessage.getError))
      case _ =>
    }
  }

  override def registerCapability(params: RegistrationParams): CompletableFuture[Void] = {
    CompletableFuture.runAsync(() => {
      import scala.collection.JavaConverters._
      params.getRegistrations.asScala.foreach(r => {
        val id = r.getId
        val method = DynamicRegistrationMethods.forName(r.getMethod)
        val options = r.getRegisterOptions
        registrations.put(id, method)
      })
    })
  }

  override def unregisterCapability(params: UnregistrationParams): CompletableFuture[Void] = {
    CompletableFuture.runAsync(() => {
      import scala.collection.JavaConverters._
      params.getUnregisterations.asScala.foreach(r => {
        val id = r.getId
        val method = DynamicRegistrationMethods.forName(r.getMethod)
        if (registrations.contains(id)) {
          registrations.remove(id)
        } else {
          val invert = registrations.map(mapping => (mapping._2, mapping._1))
          if (invert.contains(method)) {
            registrations.remove(invert(method))
          }
        }
      })
    })
  }

  override def getProject: Project = project

  override def getStatus: ServerStatus = status

  private def setStatus(status: ServerStatus): Unit = {
    this.status = status
    statusWidget.setStatus(status)
  }

  override def crashed(e: Exception): Unit = {
    crashCount += 1
    if (crashCount < 4) {
      val editors = connectedEditors.clone().toMap.keys
      stop()
      editors.foreach(uri => connect(uri))
    } else {
      setFailed()
      if (!alreadyShownCrash) ApplicationUtils.invokeLater(() => if (!alreadyShownCrash) {
        Messages.showErrorDialog("LanguageServer for definition " + serverDefinition + ", project " + project + " keeps crashing due to \n" + e.getMessage + "\nCheck settings.", "LSP Error")
        alreadyShownCrash = true
      })
    }
  }

  override def getConnectedFiles: Iterable[String] = {
    connectedEditors.keys.map(s => new URI(FileUtils.sanitizeURI(s)).toString)
  }

  override def removeWidget(): Unit = {
    statusWidget.dispose()
  }

  /**
    * Disconnects an editor from the LanguageServer
    *
    * @param editor The editor
    */
  override def disconnect(editor: Editor): Unit = {
    disconnect(FileUtils.editorToURIString(editor))
  }

  private def setFailed(): Unit = {
    stop()
    statusWidget.setStatus(ServerStatus.FAILED)
    //PluginMain.removeWrapper(this)
  }

  private def connect(uri: String): Unit = {
    val editors = FileEditorManager.getInstance(project).getAllEditors(FileUtils.URIToVFS(uri))
      .collect { case t: TextEditor => t.getEditor }
    if (editors.nonEmpty) {
      connect(editors.head)
    }
  }

  private def startLoggingServerErrors(): Unit = {
    case class ReaderPrinterRunnable(in: InputStream, outPath: String) extends Runnable {
      override def run(): Unit = {
        var notInterrupted = true
        val scanner = new Scanner(in)
        val out = new File(outPath)
        val writer = new BufferedWriter(new FileWriter(out, true))
        while (scanner.hasNextLine && notInterrupted) {
          if (!Thread.currentThread().isInterrupted) {
            writer.write(scanner.nextLine() + "\n")
            writer.flush()
          } else {
            notInterrupted = false
            writer.close()
          }
        }
      }
    }
    val (_, errStream) = serverDefinition.getOutputStreams(rootPath)
    val errRunnable = ReaderPrinterRunnable(errStream, getLogPath("err"))
    errLogThread = new Thread(errRunnable)
    errLogThread.start()
  }

  private def getLogPath(suffix: String): String = {
    val dir = new File(rootPath + "/lsp")
    dir.mkdir()
    import java.text.SimpleDateFormat
    val date = new SimpleDateFormat("yyyyMMdd").format(new Date())
    val basename = rootPath + "/lsp/" + serverDefinition.id.replace(";", "_")
    basename + "_" + suffix + "_" + date + ".log"
  }

  private def getOutWriter: PrintWriter = {
    new PrintWriter(new FileWriter(new File(getLogPath("out")), true))
  }

  private def stopLoggingServerErrors(): Unit = {
    errLogThread.interrupt()
  }

  override def getConfiguration: LSPConfiguration = configuration

  override def setConfiguration(newConfiguration: LSPConfiguration): Unit = {
    configuration = newConfiguration
    requestManager.didChangeConfiguration(new DidChangeConfigurationParams(configuration.getSettings)) //TODO how does that really work
  }
}<|MERGE_RESOLUTION|>--- conflicted
+++ resolved
@@ -261,11 +261,7 @@
       // most likely closed externally
     }
     if (this.launcherFuture != null) {
-<<<<<<< HEAD
-      if (!launcherFuture.isCancelled) this.launcherFuture.cancel(true)
-=======
       if (!this.launcherFuture.isCancelled) this.launcherFuture.cancel(true)
->>>>>>> 3f9851ec
       this.launcherFuture = null
     }
     if (this.serverDefinition != null) this.serverDefinition.stop(rootPath)
@@ -350,11 +346,6 @@
         initializeFuture = languageServer.initialize(initParams).thenApply((res: InitializeResult) => {
           initializeResult = res
           LOG.info("Got initializeResult for " + serverDefinition + " ; " + rootPath)
-<<<<<<< HEAD
-          requestManager = new SimpleRequestManager(this, languageServer, client, res.getCapabilities)
-          requestManager.initialized(new InitializedParams()) //TODO That simple?
-=======
->>>>>>> 3f9851ec
           setStatus(STARTED)
           requestManager = new SimpleRequestManager(this, languageServer, client, res.getCapabilities)
           requestManager.initialized(new InitializedParams())
