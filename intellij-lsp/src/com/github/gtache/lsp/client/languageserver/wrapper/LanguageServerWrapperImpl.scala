/* Adapted from lsp4e */
package com.github.gtache.lsp.client.languageserver.wrapper

import java.io._
import java.net.URI
import java.nio.file.{FileSystems, Files, Paths}
import java.util.concurrent._
import java.util.{Date, Scanner}

import com.github.gtache.lsp.client.languageserver.requestmanager.{RequestManager, SimpleRequestManager}
import com.github.gtache.lsp.client.languageserver.serverdefinition.LanguageServerDefinition
import com.github.gtache.lsp.client.languageserver.{LSPServerStatusWidget, ServerOptions, ServerStatus}
import com.github.gtache.lsp.client.{DynamicRegistrationMethods, LanguageClientImpl}
import com.github.gtache.lsp.editor.EditorEventManager
import com.github.gtache.lsp.editor.listeners.{DocumentListenerImpl, EditorMouseListenerImpl, EditorMouseMotionListenerImpl, SelectionListenerImpl}
import com.github.gtache.lsp.requests.{Timeout, Timeouts}
import com.github.gtache.lsp.settings.LSPState
import com.github.gtache.lsp.settings.server.LSPConfiguration
import com.github.gtache.lsp.utils.{ApplicationUtils, FileUtils, LSPException}
import com.intellij.openapi.diagnostic.Logger
import com.intellij.openapi.editor.Editor
import com.intellij.openapi.fileEditor.{FileEditorManager, TextEditor}
import com.intellij.openapi.project.Project
import com.intellij.openapi.ui.Messages
import org.eclipse.lsp4j._
import org.eclipse.lsp4j.jsonrpc.ResponseErrorException
import org.eclipse.lsp4j.jsonrpc.messages.{Either, Message, ResponseErrorCode, ResponseMessage}
import org.eclipse.lsp4j.launch.LSPLauncher
import org.eclipse.lsp4j.services.LanguageServer
import org.jetbrains.annotations.Nullable

import scala.collection.JavaConverters._
import scala.collection.concurrent.TrieMap
import scala.collection.mutable

object LanguageServerWrapperImpl {
  private val uriToLanguageServerWrapper: mutable.Map[(String, String), LanguageServerWrapper] = TrieMap()

  /**
    * @param uri A file uri
    * @return The wrapper for the given uri, or None
    */
  def forUri(uri: String, project: Project): Option[LanguageServerWrapper] = {
    uriToLanguageServerWrapper.get(uri, FileUtils.projectToUri(project))
  }

  /**
    * @param editor An editor
    * @return The wrapper for the given editor, or None
    */
  def forEditor(editor: Editor): Option[LanguageServerWrapper] = {
    uriToLanguageServerWrapper.get((FileUtils.editorToURIString(editor), FileUtils.editorToProjectFolderUri(editor)))
  }
}

/**
  * The implementation of a LanguageServerWrapper (specific to a serverDefinition and a project)
  *
  * @param serverDefinition The serverDefinition
  * @param project          The project
  */
class LanguageServerWrapperImpl(val serverDefinition: LanguageServerDefinition, val project: Project) extends LanguageServerWrapper {

  import LanguageServerWrapperImpl._
  import ServerStatus._

  private val toConnect: mutable.Set[Editor] = mutable.Set()
  private val rootPath = project.getBasePath
  private val connectedEditors: mutable.Map[String, EditorEventManager] = mutable.HashMap()
  private val LOG: Logger = Logger.getInstance(classOf[LanguageServerWrapperImpl])
  private val statusWidget: LSPServerStatusWidget = LSPServerStatusWidget.createWidgetFor(this)
  private val registrations: mutable.Map[String, DynamicRegistrationMethods] = mutable.HashMap()
  private var crashCount = 0
  @volatile private var alreadyShownTimeout = false
  @volatile private var alreadyShownCrash = false
  @volatile private var status: ServerStatus = ServerStatus.STOPPED
  private var languageServer: LanguageServer = _
  private var client: LanguageClientImpl = _
  private var requestManager: RequestManager = _
  private var initializeResult: InitializeResult = _
  private var launcherFuture: Future[_] = _
  private var initializeFuture: CompletableFuture[InitializeResult] = _
  private var capabilitiesAlreadyRequested = false
  private var initializeStartTime = 0L
  private var errLogThread: Thread = _
  private var configuration: LSPConfiguration = _
  private var fileWatchers: Iterable[FileSystemWatcher] = Iterable.empty
  private val id: String = serverDefinition.id

  override def getServerDefinition: LanguageServerDefinition = serverDefinition

  /**
    * @return if the server supports willSaveWaitUntil
    */
  def isWillSaveWaitUntil: Boolean = {
    val capabilities = getServerCapabilities.getTextDocumentSync
    if (capabilities.isLeft) {
      false
    } else {
      capabilities.getRight.getWillSaveWaitUntil
    }
  }

  def getAllPotentialEditors: Seq[Editor] = {
    FileUtils.getAllOpenedEditors(project).filter(e => serverDefinition.getMappedExtensions.contains(FileUtils.extFromEditor(e)))
  }

  /**
    * Warning: this is a long running operation
    *
    * @return the languageServer capabilities, or null if initialization job didn't complete
    */
  @Nullable override def getServerCapabilities: ServerCapabilities = {
    if (this.initializeResult != null) this.initializeResult.getCapabilities else {
      try {
        start()
        if (this.initializeFuture != null) this.initializeFuture.get(if (capabilitiesAlreadyRequested) 0 else Timeout.INIT_TIMEOUT, TimeUnit.MILLISECONDS)
        notifySuccess(Timeouts.INIT)
      } catch {
        case e: TimeoutException =>
          notifyFailure(Timeouts.INIT)
          val msg = "LanguageServer for definition\n " + serverDefinition + "\nnot initialized after " + Timeout.INIT_TIMEOUT / 1000 + "s\nCheck settings"
          LOG.warn(msg, e)
          ApplicationUtils.invokeLater(() => if (!alreadyShownTimeout) {
            Messages.showErrorDialog(msg, "LSP error")
            alreadyShownTimeout = true
          })
          stop()

        case e@(_: IOException | _: InterruptedException | _: ExecutionException) =>
          LOG.warn(e)
          stop()
      }
      this.capabilitiesAlreadyRequested = true
      if (initializeResult != null) this.initializeResult.getCapabilities
      else null
    }
  }

  override def notifyResult(timeout: Timeouts, success: Boolean): Unit = {
    statusWidget.notifyResult(timeout, success)
  }

  /**
    * Returns the EditorEventManager for a given uri
    *
    * @param uri the URI as a string
    * @return the EditorEventManager (or null)
    */
  override def getEditorManagerFor(uri: String): EditorEventManager = {
    connectedEditors.get(uri).orNull
  }

  /**
    * @return The request manager for this wrapper
    */
  override def getRequestManager: RequestManager = {
    requestManager
  }

  /**
    * @return whether the underlying connection to language languageServer is still active
    */
  override def isActive: Boolean = this.launcherFuture != null && !this.launcherFuture.isDone && !this.launcherFuture.isCancelled && !alreadyShownTimeout && !alreadyShownCrash

  /**
    * Connects an editor to the languageServer
    *
    * @param editor the editor
    */
  @throws[IOException]
  override def connect(editor: Editor): Unit = {
    if (editor == null) {
      LOG.warn("editor is null for " + serverDefinition)
    } else {
      val uri = FileUtils.editorToURIString(editor)
      uriToLanguageServerWrapper.synchronized {
        uriToLanguageServerWrapper.put((uri, FileUtils.editorToProjectFolderUri(editor)), this)
      }
      if (!this.connectedEditors.contains(uri)) {
        start()
        if (this.initializeFuture != null) {
          val capabilities = getServerCapabilities
          if (capabilities != null) {
            initializeFuture.thenRun(() => {
              if (!this.connectedEditors.contains(uri)) {
                try {
                  val syncOptions: Either[TextDocumentSyncKind, TextDocumentSyncOptions] = if (capabilities == null) null else capabilities.getTextDocumentSync
                  var syncKind: TextDocumentSyncKind = null
                  if (syncOptions != null) {
                    if (syncOptions.isRight) syncKind = syncOptions.getRight.getChange
                    else if (syncOptions.isLeft) syncKind = syncOptions.getLeft
                    val mouseListener = new EditorMouseListenerImpl
                    val mouseMotionListener = new EditorMouseMotionListenerImpl
                    val documentListener = new DocumentListenerImpl
                    val selectionListener = new SelectionListenerImpl
                    val serverOptions = ServerOptions(syncKind, capabilities.getCompletionProvider, capabilities.getSignatureHelpProvider,
                      capabilities.getCodeLensProvider, capabilities.getDocumentOnTypeFormattingProvider, capabilities.getDocumentLinkProvider,
                      capabilities.getExecuteCommandProvider, capabilities.getSemanticHighlighting)
                    val manager = new EditorEventManager(editor, mouseListener, mouseMotionListener, documentListener, selectionListener, requestManager, serverOptions, this)
                    mouseListener.setManager(manager)
                    mouseMotionListener.setManager(manager)
                    documentListener.setManager(manager)
                    selectionListener.setManager(manager)
                    manager.registerListeners()
                    this.connectedEditors.synchronized {
                      this.connectedEditors.put(uri, manager)
                    }
                    manager.documentOpened()
                    LOG.info("Created a manager for " + uri)
                    toConnect.remove(editor)
                    toConnect.foreach(e => connect(e))
                  }
                } catch {
                  case e: Exception => LOG.error(e)
                }
              }

            })
          } else {
            LOG.warn("Capabilities are null for " + serverDefinition)
          }
        } else {
          toConnect.synchronized {
            toConnect.add(editor)
          }
        }
      }
    }
  }

  /**
    * Disconnects an editor from the LanguageServer
    *
    * @param uri The uri of the editor
    */
  override def disconnect(uri: String): Unit = {
    this.connectedEditors.synchronized {
      uriToLanguageServerWrapper.synchronized {
        this.connectedEditors.remove(uri).foreach({ e =>
          uriToLanguageServerWrapper.remove((uri, FileUtils.projectToUri(project)))
          e.removeListeners()
          e.documentClosed()
        })
      }
    }

    if (this.connectedEditors.isEmpty) stop()
  }

  override def stop(): Unit = {
    if (this.initializeFuture != null) {
      if (!this.initializeFuture.isCancelled) this.initializeFuture.cancel(true)
      this.initializeFuture = null
    }
    this.initializeResult = null
    this.capabilitiesAlreadyRequested = false
    if (this.languageServer != null) try {
      val shutdown: CompletableFuture[AnyRef] = this.languageServer.shutdown
      shutdown.get(Timeout.SHUTDOWN_TIMEOUT, TimeUnit.MILLISECONDS)
      notifySuccess(Timeouts.SHUTDOWN)
    } catch {
      case _: Exception =>
        notifyFailure(Timeouts.SHUTDOWN)
      // most likely closed externally
    }
    if (this.launcherFuture != null) {
      if (!this.launcherFuture.isCancelled) this.launcherFuture.cancel(true)
      this.launcherFuture = null
    }
    if (this.serverDefinition != null) this.serverDefinition.stop(rootPath)
    connectedEditors.foreach(e => disconnect(e._1))
    this.languageServer = null
    setStatus(STOPPED)
    stopLoggingServerErrors()
  }

  /**
    * Checks if the wrapper is already connected to the document at the given path
    */
  override def isConnectedTo(location: String): Boolean = connectedEditors.contains(location)

  /**
    * @return the LanguageServer
    */
  @Nullable override def getServer: LanguageServer = {
    start()
    if (initializeFuture != null && !this.initializeFuture.isDone) this.initializeFuture.join
    this.languageServer
  }

  private def prepareWorkspaceClientCapabilities: WorkspaceClientCapabilities = {
    val workspaceClientCapabilities = new WorkspaceClientCapabilities
    workspaceClientCapabilities.setApplyEdit(true)
    workspaceClientCapabilities.setDidChangeConfiguration(new DidChangeConfigurationCapabilities)
    workspaceClientCapabilities.setDidChangeWatchedFiles(new DidChangeWatchedFilesCapabilities(true))
    workspaceClientCapabilities.setExecuteCommand(new ExecuteCommandCapabilities)
    val wec = new WorkspaceEditCapabilities
    //TODO set failureHandling and resourceOperations
    wec.setDocumentChanges(true)
    workspaceClientCapabilities.setWorkspaceEdit(wec)
    workspaceClientCapabilities.setSymbol(new SymbolCapabilities)
    workspaceClientCapabilities.setWorkspaceFolders(false)
    workspaceClientCapabilities.setConfiguration(true)
    workspaceClientCapabilities
  }

  private def prepareTextDocumentClientCapabilities: TextDocumentClientCapabilities = {
    val textDocumentClientCapabilities = new TextDocumentClientCapabilities
    textDocumentClientCapabilities.setCodeAction(new CodeActionCapabilities)
    //textDocumentClientCapabilities.setCodeLens(new CodeLensCapabilities)
    //textDocumentClientCapabilities.setColorProvider(new ColorProviderCapabilities)
    textDocumentClientCapabilities.setCompletion(new CompletionCapabilities(new CompletionItemCapabilities(true)))
    textDocumentClientCapabilities.setDefinition(new DefinitionCapabilities)
    textDocumentClientCapabilities.setDocumentHighlight(new DocumentHighlightCapabilities)
    //textDocumentClientCapabilities.setDocumentLink(new DocumentLinkCapabilities)
    //textDocumentClientCapabilities.setDocumentSymbol(new DocumentSymbolCapabilities)
    //textDocumentClientCapabilities.setFoldingRange(new FoldingRangeCapabilities)
    textDocumentClientCapabilities.setFormatting(new FormattingCapabilities)
    textDocumentClientCapabilities.setHover(new HoverCapabilities)
    //textDocumentClientCapabilities.setImplementation(new ImplementationCapabilities)
    textDocumentClientCapabilities.setOnTypeFormatting(new OnTypeFormattingCapabilities)
    textDocumentClientCapabilities.setRangeFormatting(new RangeFormattingCapabilities)
    textDocumentClientCapabilities.setReferences(new ReferencesCapabilities)
    textDocumentClientCapabilities.setRename(new RenameCapabilities)
    textDocumentClientCapabilities.setSemanticHighlightingCapabilities(new SemanticHighlightingCapabilities(false))
    textDocumentClientCapabilities.setSignatureHelp(new SignatureHelpCapabilities)
    textDocumentClientCapabilities.setSynchronization(new SynchronizationCapabilities(true, true, true))
    //textDocumentClientCapabilities.setTypeDefinition(new TypeDefinitionCapabilities)
    textDocumentClientCapabilities
  }

  /**
    * Starts the LanguageServer
    */
  @throws[IOException]
  override def start(): Unit = {
    if (status == STOPPED || status == FAILED) {
      setStatus(STARTING)
      try {
        val (inputStream, outputStream) = serverDefinition.start(rootPath)
        startLoggingServerErrors()
        loadConfiguration()
        client = serverDefinition.createLanguageClient
        val initParams = new InitializeParams
        initParams.setRootUri(FileUtils.pathToUri(rootPath))
        val outWriter = getOutWriter

        val launcher =
          if (LSPState.getInstance().isLoggingServersOutput) LSPLauncher.createClientLauncher(client, inputStream, outputStream, false, outWriter)
          else LSPLauncher.createClientLauncher(client, inputStream, outputStream)

        this.languageServer = launcher.getRemoteProxy
        client.connect(languageServer, this)
        this.launcherFuture = launcher.startListening
        //TODO update capabilities when implemented
        val workspaceClientCapabilities = prepareWorkspaceClientCapabilities
        val textDocumentClientCapabilities = prepareTextDocumentClientCapabilities
        initParams.setCapabilities(new ClientCapabilities(workspaceClientCapabilities, textDocumentClientCapabilities, null))
        initParams.setInitializationOptions(this.serverDefinition.getInitializationOptions(URI.create(initParams.getRootUri)))

        initializeFuture = languageServer.initialize(initParams).thenApply((res: InitializeResult) => {
          initializeResult = res
          LOG.info("Got initializeResult for " + serverDefinition + " ; " + rootPath)
          setStatus(STARTED)
          requestManager = new SimpleRequestManager(this, languageServer, client, res.getCapabilities)
          requestManager.initialized(new InitializedParams())
          res
        })
        initializeStartTime = System.currentTimeMillis
      } catch {
        case e@(_: LSPException | _: IOException) =>
          LOG.warn(e)
          ApplicationUtils.invokeLater(() => Messages.showErrorDialog("Can't start server, please check settings\n" + e.getMessage, "LSP Error"))
          stop()
          setFailed()
      }
    }
  }

  override def restart(): Unit = {
    if (status == ServerStatus.STARTED || status == ServerStatus.STARTING) {
      LOG.info("Stopping " + serverDefinition + " for restart")
      stop()
    }
    getAllPotentialEditors.foreach(e => connect(e))
  }

  /**
    * @return The language ID that this wrapper is dealing with if defined in the content type mapping for the language languageServer
    */
  @Nullable override def getLanguageId(contentTypes: Array[String]): String = {
    if (contentTypes.exists(serverDefinition.getMappedExtensions.contains(_))) serverDefinition.id else null
  }

  override def logMessage(message: Message): Unit = {
    message match {
      case responseMessage: ResponseMessage if responseMessage.getError != null && (responseMessage.getId eq Integer.toString(ResponseErrorCode.RequestCancelled.getValue)) =>
        LOG.error(new ResponseErrorException(responseMessage.getError))
      case _ =>
    }
  }

  override def registerCapability(params: RegistrationParams): CompletableFuture[Void] = {
    CompletableFuture.runAsync(() => {
      import scala.collection.JavaConverters._
      params.getRegistrations.asScala.foreach(r => {
        val id = r.getId
        val method = DynamicRegistrationMethods.forName(r.getMethod)
<<<<<<< HEAD
        val options = r.getRegisterOptions
        registrations.put(id, method)
        method match {
          case DynamicRegistrationMethods.DID_CHANGE_WATCHED_FILES =>
            options match {
              case o: DidChangeWatchedFilesRegistrationOptions =>
                fileWatchers = o.getWatchers.asScala
              case _ => LOG.warn("Mismatched options type : expected DidChangeWatchedFilesRegistrationOptions, got " + options.getClass)
            }
          case _ =>
=======
        if(method.isPresent) {
          val options = r.getRegisterOptions
          registrations.put(id, method.get())
>>>>>>> 8051ef3f
        }
      })
    })
  }

  override def unregisterCapability(params: UnregistrationParams): CompletableFuture[Void] = {
    CompletableFuture.runAsync(() => {
      import scala.collection.JavaConverters._
      params.getUnregisterations.asScala.foreach(r => {
        val id = r.getId
        val method = DynamicRegistrationMethods.forName(r.getMethod)
        if(method.isPresent) {
          if (registrations.contains(id)) {
            registrations.remove(id)
          } else {
            val invert = registrations.map(mapping => (mapping._2, mapping._1))
            if (invert.contains(method.get())) {
              registrations.remove(invert(method.get()))
            }
          }
        }
        method match {
          case DynamicRegistrationMethods.DID_CHANGE_WATCHED_FILES =>
            fileWatchers = Iterable.empty
          case _ =>
        }
      })
    })
  }

  override def getProject: Project = project

  override def getStatus: ServerStatus = status

  private def setStatus(status: ServerStatus): Unit = {
    this.status = status
    statusWidget.setStatus(status)
  }

  override def crashed(e: Exception): Unit = {
    crashCount += 1
    if (crashCount < 4) {
      val editors = connectedEditors.clone().toMap.keys
      stop()
      editors.foreach(uri => connect(uri))
    } else {
      setFailed()
      if (!alreadyShownCrash) ApplicationUtils.invokeLater(() => if (!alreadyShownCrash) {
        Messages.showErrorDialog("LanguageServer for definition " + serverDefinition + ", project " + project + " keeps crashing due to \n" + e.getMessage + "\nCheck settings.", "LSP Error")
        alreadyShownCrash = true
      })
    }
  }

  override def getConnectedFiles: Iterable[String] = {
    connectedEditors.keys.map(s => new URI(FileUtils.sanitizeURI(s)).toString)
  }

  override def removeWidget(): Unit = {
    statusWidget.dispose()
  }

  /**
    * Disconnects an editor from the LanguageServer
    *
    * @param editor The editor
    */
  override def disconnect(editor: Editor): Unit = {
    disconnect(FileUtils.editorToURIString(editor))
  }

  private def setFailed(): Unit = {
    stop()
    statusWidget.setStatus(ServerStatus.FAILED)
  }

  private def connect(uri: String): Unit = {
    val editors = FileEditorManager.getInstance(project).getAllEditors(FileUtils.URIToVFS(uri))
      .collect { case t: TextEditor => t.getEditor }
    if (editors.nonEmpty) {
      connect(editors.head)
    }
  }

  private def startLoggingServerErrors(): Unit = {
    case class ReaderPrinterRunnable(in: InputStream, outPath: String) extends Runnable {
      override def run(): Unit = {
        var notInterrupted = true
        val scanner = new Scanner(in)
        val out = new File(outPath)
        val writer = new BufferedWriter(new FileWriter(out, true))
        while (scanner.hasNextLine && notInterrupted) {
          if (!Thread.currentThread().isInterrupted) {
            writer.write(scanner.nextLine() + "\n")
            writer.flush()
          } else {
            notInterrupted = false
            writer.close()
          }
        }
      }
    }
    val (_, errStream) = serverDefinition.getOutputStreams(rootPath)
    val errRunnable = ReaderPrinterRunnable(errStream, getLogPath("err"))
    errLogThread = new Thread(errRunnable)
    errLogThread.start()
  }

  private def loadConfiguration(): Unit = {
    val file = new File(getConfPath)
    if (!file.exists()) {
      file.createNewFile()
    }
    configuration = LSPConfiguration.fromFile(file)
  }

  private def getConfPath: String = {
    val dir = rootPath + "/" + FileUtils.LSP_CONFIG_DIR
    new File(dir).mkdirs()
    rootPath + "/" + FileUtils.LSP_CONFIG_DIR + serverDefinition.id.replace(";", "_") + ".json"
  }

  private def getLogPath(suffix: String): String = {
    val dir = rootPath + "/" + FileUtils.LSP_LOG_DIR
    new File(dir).mkdirs()
    import java.text.SimpleDateFormat
    val date = new SimpleDateFormat("yyyyMMdd").format(new Date())
    val basename = dir + serverDefinition.id.replace(";", "_")
    basename + "_" + suffix + "_" + date + ".log"
  }

  private def getOutWriter: PrintWriter = {
    new PrintWriter(new FileWriter(new File(getLogPath("out")), true))
  }

  private def stopLoggingServerErrors(): Unit = {
    if (errLogThread != null) errLogThread.interrupt()
  }

  override def getConfiguration: LSPConfiguration = configuration

  override def setConfiguration(newConfiguration: LSPConfiguration): Unit = {
    if (newConfiguration.isValid) {
      configuration = newConfiguration
      requestManager.didChangeConfiguration(new DidChangeConfigurationParams(configuration.getAttributesForSectionAndUri("", "global").asJava))
    }
  }

  override def didChangeWatchedFiles(uri: String, typ: FileChangeType): Unit = {
    import scala.collection.JavaConverters._
    val params = new DidChangeWatchedFilesParams(Seq(new FileEvent(uri, typ)).asJava)
    val uriFile = new File(new URI(uri))
    val confFile = new File(getConfPath)
    try {
      if (uriFile.exists && confFile.exists && Files.isSameFile(uriFile.toPath, confFile.toPath)) {
        setConfiguration(LSPConfiguration.fromFile(new File(getConfPath)))
      }
    } catch {
      case e: Exception => LOG.warn(e)
      case _: Throwable =>
    }
    if (registrations.values.toSet.contains(DynamicRegistrationMethods.DID_CHANGE_WATCHED_FILES)) {
      if (fileWatchers.exists(fw => {
        val pattern = fw.getGlobPattern
        val event = fw.getKind
        val typInt = typ match {
          case FileChangeType.Created => 1
          case FileChangeType.Changed => 2
          case FileChangeType.Deleted => 4
        }
        (event & typInt) != 0 && FileSystems.getDefault.getPathMatcher("glob:" + pattern).matches(Paths.get(new URI(uri)))
      })) {
        requestManager.didChangeWatchedFiles(params)
      }
    } else {
      //If the server didn't register for file events, send anyway
      requestManager.didChangeWatchedFiles(params)
    }
  }
}<|MERGE_RESOLUTION|>--- conflicted
+++ resolved
@@ -406,23 +406,20 @@
       import scala.collection.JavaConverters._
       params.getRegistrations.asScala.foreach(r => {
         val id = r.getId
-        val method = DynamicRegistrationMethods.forName(r.getMethod)
-<<<<<<< HEAD
-        val options = r.getRegisterOptions
-        registrations.put(id, method)
-        method match {
-          case DynamicRegistrationMethods.DID_CHANGE_WATCHED_FILES =>
-            options match {
-              case o: DidChangeWatchedFilesRegistrationOptions =>
-                fileWatchers = o.getWatchers.asScala
-              case _ => LOG.warn("Mismatched options type : expected DidChangeWatchedFilesRegistrationOptions, got " + options.getClass)
-            }
-          case _ =>
-=======
-        if(method.isPresent) {
+        val methodO = DynamicRegistrationMethods.forName(r.getMethod)
+        if (methodO.isPresent) {
+          val method = methodO.get
           val options = r.getRegisterOptions
-          registrations.put(id, method.get())
->>>>>>> 8051ef3f
+          registrations.put(id, method)
+          method match {
+            case DynamicRegistrationMethods.DID_CHANGE_WATCHED_FILES =>
+              options match {
+                case o: DidChangeWatchedFilesRegistrationOptions =>
+                  fileWatchers = o.getWatchers.asScala
+                case _ => LOG.warn("Mismatched options type : expected DidChangeWatchedFilesRegistrationOptions, got " + options.getClass)
+              }
+            case _ =>
+          }
         }
       })
     })
@@ -433,22 +430,24 @@
       import scala.collection.JavaConverters._
       params.getUnregisterations.asScala.foreach(r => {
         val id = r.getId
-        val method = DynamicRegistrationMethods.forName(r.getMethod)
-        if(method.isPresent) {
+        val methodO = DynamicRegistrationMethods.forName(r.getMethod)
+        if (methodO.isPresent) {
+          val method = methodO.get
           if (registrations.contains(id)) {
             registrations.remove(id)
           } else {
             val invert = registrations.map(mapping => (mapping._2, mapping._1))
-            if (invert.contains(method.get())) {
-              registrations.remove(invert(method.get()))
+            if (invert.contains(method)) {
+              registrations.remove(invert(method))
             }
           }
+          method match {
+            case DynamicRegistrationMethods.DID_CHANGE_WATCHED_FILES =>
+              fileWatchers = Iterable.empty
+            case _ =>
+          }
         }
-        method match {
-          case DynamicRegistrationMethods.DID_CHANGE_WATCHED_FILES =>
-            fileWatchers = Iterable.empty
-          case _ =>
-        }
+
       })
     })
   }
