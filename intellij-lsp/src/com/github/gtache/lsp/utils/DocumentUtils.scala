package com.github.gtache.lsp.utils

import com.github.gtache.lsp.utils.ApplicationUtils.computableReadAction
import com.intellij.openapi.diagnostic.Logger
import com.intellij.openapi.editor.{Editor, LogicalPosition}
import com.intellij.openapi.util.TextRange
import com.intellij.openapi.util.text.StringUtil
import com.intellij.util.DocumentUtil
import org.eclipse.lsp4j.Position

import scala.math.min

/**
  * Various methods to convert offsets / logical position / server position
  */
object DocumentUtils {

  private val LOG: Logger = Logger.getInstance(this.getClass)

  /**
    * Gets the line at the given offset given an editor and bolds the text between the given offsets
    *
    * @param editor      The editor
    * @param startOffset The starting offset
    * @param endOffset   The ending offset
    * @return The document line
    */
  def getLineText(editor: Editor, startOffset: Int, endOffset: Int): String = {
    computableReadAction(() => {
      val doc = editor.getDocument
      val lineIdx = doc.getLineNumber(startOffset)
      val lineStartOff = doc.getLineStartOffset(lineIdx)
      val lineEndOff = doc.getLineEndOffset(lineIdx)
      val line = doc.getText(new TextRange(lineStartOff, lineEndOff))
      val startOffsetInLine = startOffset - lineStartOff
      val endOffsetInLine = endOffset - lineStartOff
      line.substring(0, startOffsetInLine) + "<b>" + line.substring(startOffsetInLine, endOffsetInLine) + "</b>" + line.substring(endOffsetInLine)
    })
  }

  /**
    * Transforms a LogicalPosition (IntelliJ) to an LSP Position
    *
    * @param position the LogicalPosition
    * @param editor   The editor
    * @return the Position
    */
  def logicalToLSPPos(position: LogicalPosition, editor: Editor): Position = {
    computableReadAction(() => offsetToLSPPos(editor, editor.logicalPositionToOffset(position)))
  }

  /**
    * Calculates a Position given an editor and an offset
    *
    * @param editor The editor
    * @param offset The offset
    * @return an LSP position
    */
  def offsetToLSPPos(editor: Editor, offset: Int): Position = {
    computableReadAction(() => {
      val doc = editor.getDocument
      val line = doc.getLineNumber(offset)
      val lineStart = doc.getLineStartOffset(line)
      val lineTextBeforeOffset = doc.getText(TextRange.create(lineStart, offset))
      val column = lineTextBeforeOffset.length
      new Position(line, column)
    })
  }

  /**
    * Transforms an LSP position to an editor offset
    *
    * @param editor The editor
    * @param pos    The LSPPos
    * @return The offset
    */
  def LSPPosToOffset(editor: Editor, pos: Position): Int = {
    computableReadAction(() => {
      //TODO abort if basically wrong line?
      val doc = editor.getDocument
      val line = math.max(0, math.min(pos.getLine, doc.getLineCount - 1))
      val lineText = doc.getText(DocumentUtil.getLineTextRange(doc, line))
      val lineTextForPosition = if (lineText.nonEmpty) lineText.substring(0, min(lineText.length - 1, pos.getCharacter)) else ""
      val tabs = StringUtil.countChars(lineTextForPosition, '\t')
      val tabSize = editor.getSettings.getTabSize(editor.getProject)
      val column = tabs * tabSize + lineTextForPosition.length - tabs
      val offset = editor.logicalPositionToOffset(new LogicalPosition(line, column))
      if (pos.getCharacter >= lineText.length) {
        LOG.debug("LSPPOS outofbounds : " + pos + " line : " + lineText + " column : " + column + " offset : " + offset)
      }
      val docLength = doc.getTextLength
<<<<<<< HEAD
      if (offset > docLength) {
        LOG.debug("Offset greater than text length : " + offset + " > " + docLength)
=======
      if (offset >= docLength) {
        LOG.warn("Offset greater than text length : " + offset + " > " + docLength)
>>>>>>> 196866b0
      }
      math.min(math.max(offset, 0), docLength - 1)
    })
  }

  def expandOffsetToToken(editor: Editor, offset: Int): (Int, Int) = {
    computableReadAction(() => {
      val text = editor.getDocument.getText
      val negOffset = offset - text.take(offset).reverse.takeWhile(c => !c.isWhitespace).length
      val posOffset = offset + text.drop(offset).takeWhile(c => !c.isWhitespace).length
      (negOffset, posOffset)
    })
  }

}<|MERGE_RESOLUTION|>--- conflicted
+++ resolved
@@ -89,13 +89,8 @@
         LOG.debug("LSPPOS outofbounds : " + pos + " line : " + lineText + " column : " + column + " offset : " + offset)
       }
       val docLength = doc.getTextLength
-<<<<<<< HEAD
-      if (offset > docLength) {
-        LOG.debug("Offset greater than text length : " + offset + " > " + docLength)
-=======
-      if (offset >= docLength) {
-        LOG.warn("Offset greater than text length : " + offset + " > " + docLength)
->>>>>>> 196866b0
+      if (!DocumentUtil.isValidOffset(offset, doc)) {
+        LOG.debug("Invalid offset : " + offset + ", doclength " + docLength)
       }
       math.min(math.max(offset, 0), docLength - 1)
     })
