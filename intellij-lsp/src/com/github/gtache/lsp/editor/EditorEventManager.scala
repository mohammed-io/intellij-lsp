--- conflicted
+++ resolved
@@ -26,7 +26,7 @@
 import com.intellij.openapi.editor.event._
 import com.intellij.openapi.editor.ex.EditorSettingsExternalizable
 import com.intellij.openapi.editor.markup._
-import com.intellij.openapi.editor.{Editor, LogicalPosition, ScrollType}
+import com.intellij.openapi.editor.{Editor, LogicalPosition}
 import com.intellij.openapi.fileEditor.{FileDocumentManager, FileEditorManager, OpenFileDescriptor, TextEditor}
 import com.intellij.openapi.fileTypes.PlainTextLanguage
 import com.intellij.openapi.project.Project
@@ -81,6 +81,11 @@
     uriToManager.get(uri)
   }
 
+  private def prune(): Unit = {
+    editorToManager.filter(e => !e._2.wrapper.isActive).keys.foreach(editorToManager.remove)
+    uriToManager.filter(e => !e._2.wrapper.isActive).keys.foreach(uriToManager.remove)
+  }
+
   /**
     * @param editor An editor
     * @return The manager for the given editor, or None
@@ -88,11 +93,6 @@
   def forEditor(editor: Editor): Option[EditorEventManager] = {
     prune()
     editorToManager.get(editor)
-  }
-
-  private def prune(): Unit = {
-    editorToManager.filter(e => !e._2.wrapper.isActive).keys.foreach(editorToManager.remove)
-    uriToManager.filter(e => !e._2.wrapper.isActive).keys.foreach(uriToManager.remove)
   }
 
   /**
@@ -231,41 +231,6 @@
   }
 
   /**
-<<<<<<< HEAD
-=======
-    * Formats the document when a trigger character is typed
-    *
-    * @param c The trigger character
-    */
-  private def onTypeFormatting(c: String): Unit = {
-    pool(() => {
-      if (!editor.isDisposed) {
-        val params = new DocumentOnTypeFormattingParams()
-        params.setCh(c)
-        params.setPosition(DocumentUtils.logicalToLSPPos(editor.getCaretModel.getCurrentCaret.getLogicalPosition, editor))
-        params.setTextDocument(identifier)
-        params.setOptions(new FormattingOptions())
-        val future = requestManager.onTypeFormatting(params)
-        if (future != null) {
-          try {
-            val edits = future.get(FORMATTING_TIMEOUT, TimeUnit.MILLISECONDS)
-            wrapper.notifySuccess(Timeouts.FORMATTING)
-            if (edits != null) invokeLater(() => applyEdit(edits = edits.asScala, name = "On type formatting"))
-          } catch {
-            case e: TimeoutException =>
-              LOG.warn(e)
-              wrapper.notifyFailure(Timeouts.FORMATTING)
-            case e@(_: java.io.IOException | _: JsonRpcException | _: ExecutionException) =>
-              LOG.warn(e)
-              wrapper.crashed(e.asInstanceOf[Exception])
-          }
-        }
-      }
-    })
-  }
-
-  /**
->>>>>>> e46440d0
     * Retrieves the commands needed to apply a CodeAction
     *
     * @param element The element which needs the CodeAction
@@ -1007,111 +972,6 @@
     }
   }
 
-  /**
-    * Will show documentation if the mouse doesn't move for a given time (Hover)
-    *
-    * @param e the event
-    */
-  def mouseMoved(e: EditorMouseEvent): Unit = {
-    if (e.getEditor == editor) {
-      val language = PsiDocumentManager.getInstance(project).getPsiFile(editor.getDocument).getLanguage
-      if ((LSPState.getInstance().isAlwaysSendRequests || LanguageDocumentation.INSTANCE.allForLanguage(language).isEmpty || language.equals(PlainTextLanguage.INSTANCE))
-        && (isCtrlDown || EditorSettingsExternalizable.getInstance().isShowQuickDocOnMouseOverElement)) {
-        val curTime = System.nanoTime()
-        if (predTime == (-1L) || ctrlTime == (-1L)) {
-          predTime = curTime
-          ctrlTime = curTime
-        } else {
-          val lPos = getPos(e)
-          if (lPos != null) {
-            if (!isKeyPressed || isCtrlDown) {
-              val offset = editor.logicalPositionToOffset(lPos)
-              if (isCtrlDown && curTime - ctrlTime > CTRL_THRES) {
-                if (ctrlRange == null || !ctrlRange.highlightContainsOffset(offset)) {
-                  if (currentHint != null) currentHint.hide()
-                  currentHint = null
-                  if (ctrlRange != null) ctrlRange.dispose()
-                  ctrlRange = null
-                  pool(() => requestAndShowDoc(curTime, lPos, e.getMouseEvent.getPoint))
-                } else if (ctrlRange.definitionContainsOffset(offset)) {
-                  createAndShowEditorHint(editor, "Click to show usages", editor.offsetToXY(offset))
-                } else {
-                  editor.getContentComponent.setCursor(Cursor.getPredefinedCursor(Cursor.HAND_CURSOR))
-                }
-                ctrlTime = curTime
-              } else {
-                scheduleDocumentation(curTime, lPos, e.getMouseEvent.getPoint)
-              }
-
-            }
-          }
-          predTime = curTime
-        }
-      }
-    } else {
-      LOG.error("Wrong editor for EditorEventManager")
-    }
-  }
-
-  /**
-    * Immediately requests the server for documentation at the current editor position
-    *
-    * @param editor The editor
-    */
-  def quickDoc(editor: Editor): Unit = {
-    if (editor == this.editor) {
-      val caretPos = editor.getCaretModel.getLogicalPosition
-      val pointPos = editor.logicalPositionToXY(caretPos)
-      val currentTime = System.nanoTime()
-      pool(() => requestAndShowDoc(currentTime, caretPos, pointPos))
-      predTime = currentTime
-    } else {
-      LOG.warn("Not same editor!")
-    }
-  }
-
-  /**
-    * Gets the hover request and shows it
-    *
-    * @param curTime   The current time
-    * @param editorPos The editor position
-    * @param point     The point at which to show the hint
-    */
-  private def requestAndShowDoc(curTime: Long, editorPos: LogicalPosition, point: Point): Unit = {
-    val serverPos = computableReadAction[Position](() => DocumentUtils.logicalToLSPPos(editorPos, editor))
-    val request = requestManager.hover(new TextDocumentPositionParams(identifier, serverPos))
-    if (request != null) {
-      try {
-        val hover = request.get(HOVER_TIMEOUT, TimeUnit.MILLISECONDS)
-        wrapper.notifySuccess(Timeouts.HOVER)
-        if (hover != null) {
-          val string = HoverHandler.getHoverString(hover)
-          if (string != null && string != "") {
-            if (isCtrlDown) {
-              invokeLater(() => if (!editor.isDisposed) currentHint = createAndShowEditorHint(editor, string, point, flags = HintManager.HIDE_BY_OTHER_HINT))
-              createCtrlRange(serverPos, hover.getRange)
-            } else {
-              invokeLater(() => if (!editor.isDisposed) currentHint = createAndShowEditorHint(editor, string, point))
-            }
-          } else {
-            LOG.warn("Hover string returned is null for file " + identifier.getUri + " and pos (" + serverPos.getLine + ";" + serverPos.getCharacter + ")")
-          }
-        } else {
-          LOG.warn("Hover is null for file " + identifier.getUri + " and pos (" + serverPos.getLine + ";" + serverPos.getCharacter + ")")
-        }
-      } catch {
-        case e: TimeoutException =>
-          LOG.warn(e)
-          wrapper.notifyFailure(Timeouts.HOVER)
-        case e@(_: java.io.IOException | _: JsonRpcException | _: ExecutionException) =>
-          LOG.warn(e)
-          wrapper.crashed(e.asInstanceOf[Exception])
-      }
-    }
-
-
-  }
-
   private def createCtrlRange(serverPos: Position, range: Range): Unit = {
     val loc = requestDefinition(serverPos)
     if (loc != null) {
@@ -1143,7 +1003,7 @@
         val startOffset = DocumentUtils.LSPPosToOffset(editor, corRange.getStart)
         val endOffset = DocumentUtils.LSPPosToOffset(editor, corRange.getEnd)
         val isDefinition = DocumentUtils.LSPPosToOffset(editor, loc.getRange.getStart) == startOffset
-        invokeLater(()=> {
+        invokeLater(() => {
           if (ctrlRange != null) ctrlRange.dispose()
           ctrlRange = CtrlRangeMarker(loc, editor,
             if (!isDefinition) editor.getMarkupModel.addRangeHighlighter(startOffset, endOffset, HighlighterLayer.HYPERLINK, editor.getColorsScheme.getAttributes(EditorColors.REFERENCE_HYPERLINK_COLOR), HighlighterTargetArea.EXACT_RANGE)
@@ -1184,6 +1044,111 @@
     } else {
       null
     }
+  }
+
+  /**
+    * Will show documentation if the mouse doesn't move for a given time (Hover)
+    *
+    * @param e the event
+    */
+  def mouseMoved(e: EditorMouseEvent): Unit = {
+    if (e.getEditor == editor) {
+      val language = PsiDocumentManager.getInstance(project).getPsiFile(editor.getDocument).getLanguage
+      if ((LSPState.getInstance().isAlwaysSendRequests || LanguageDocumentation.INSTANCE.allForLanguage(language).isEmpty || language.equals(PlainTextLanguage.INSTANCE))
+        && (isCtrlDown || EditorSettingsExternalizable.getInstance().isShowQuickDocOnMouseOverElement)) {
+        val curTime = System.nanoTime()
+        if (predTime == (-1L) || ctrlTime == (-1L)) {
+          predTime = curTime
+          ctrlTime = curTime
+        } else {
+          val lPos = getPos(e)
+          if (lPos != null) {
+            if (!isKeyPressed || isCtrlDown) {
+              val offset = editor.logicalPositionToOffset(lPos)
+              if (isCtrlDown && curTime - ctrlTime > CTRL_THRES) {
+                if (ctrlRange == null || !ctrlRange.highlightContainsOffset(offset)) {
+                  if (currentHint != null) currentHint.hide()
+                  currentHint = null
+                  if (ctrlRange != null) ctrlRange.dispose()
+                  ctrlRange = null
+                  pool(() => requestAndShowDoc(curTime, lPos, e.getMouseEvent.getPoint))
+                } else if (ctrlRange.definitionContainsOffset(offset)) {
+                  createAndShowEditorHint(editor, "Click to show usages", editor.offsetToXY(offset))
+                } else {
+                  editor.getContentComponent.setCursor(Cursor.getPredefinedCursor(Cursor.HAND_CURSOR))
+                }
+                ctrlTime = curTime
+              } else {
+                scheduleDocumentation(curTime, lPos, e.getMouseEvent.getPoint)
+              }
+
+            }
+          }
+          predTime = curTime
+        }
+      }
+    } else {
+      LOG.error("Wrong editor for EditorEventManager")
+    }
+  }
+
+  /**
+    * Immediately requests the server for documentation at the current editor position
+    *
+    * @param editor The editor
+    */
+  def quickDoc(editor: Editor): Unit = {
+    if (editor == this.editor) {
+      val caretPos = editor.getCaretModel.getLogicalPosition
+      val pointPos = editor.logicalPositionToXY(caretPos)
+      val currentTime = System.nanoTime()
+      pool(() => requestAndShowDoc(currentTime, caretPos, pointPos))
+      predTime = currentTime
+    } else {
+      LOG.warn("Not same editor!")
+    }
+  }
+
+  /**
+    * Gets the hover request and shows it
+    *
+    * @param curTime   The current time
+    * @param editorPos The editor position
+    * @param point     The point at which to show the hint
+    */
+  private def requestAndShowDoc(curTime: Long, editorPos: LogicalPosition, point: Point): Unit = {
+    val serverPos = computableReadAction[Position](() => DocumentUtils.logicalToLSPPos(editorPos, editor))
+    val request = requestManager.hover(new TextDocumentPositionParams(identifier, serverPos))
+    if (request != null) {
+      try {
+        val hover = request.get(HOVER_TIMEOUT, TimeUnit.MILLISECONDS)
+        wrapper.notifySuccess(Timeouts.HOVER)
+        if (hover != null) {
+          val string = HoverHandler.getHoverString(hover)
+          if (string != null && string != "") {
+            if (isCtrlDown) {
+              invokeLater(() => if (!editor.isDisposed) currentHint = createAndShowEditorHint(editor, string, point, flags = HintManager.HIDE_BY_OTHER_HINT))
+              createCtrlRange(serverPos, hover.getRange)
+            } else {
+              invokeLater(() => if (!editor.isDisposed) currentHint = createAndShowEditorHint(editor, string, point))
+            }
+          } else {
+            LOG.warn("Hover string returned is null for file " + identifier.getUri + " and pos (" + serverPos.getLine + ";" + serverPos.getCharacter + ")")
+          }
+        } else {
+          LOG.warn("Hover is null for file " + identifier.getUri + " and pos (" + serverPos.getLine + ";" + serverPos.getCharacter + ")")
+        }
+      } catch {
+        case e: TimeoutException =>
+          LOG.warn(e)
+          wrapper.notifyFailure(Timeouts.HOVER)
+        case e@(_: java.io.IOException | _: JsonRpcException | _: ExecutionException) =>
+          LOG.warn(e)
+          wrapper.crashed(e.asInstanceOf[Exception])
+      }
+    }
+
+
   }
 
   /**
@@ -1449,7 +1414,7 @@
       if (!editor.isDisposed) {
         val params = new DocumentOnTypeFormattingParams()
         params.setCh(c)
-        params.setPosition(computableReadAction(() => DocumentUtils.logicalToLSPPos(editor.getCaretModel.getCurrentCaret.getLogicalPosition, editor)))
+        params.setPosition(DocumentUtils.logicalToLSPPos(editor.getCaretModel.getCurrentCaret.getLogicalPosition, editor))
         params.setTextDocument(identifier)
         params.setOptions(new FormattingOptions())
         val future = requestManager.onTypeFormatting(params)
